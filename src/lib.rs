#![no_std]

//! # Parser-combinator library for Rust.
//! `pars` is a general purpose parser-combinator library, with support for `no_std`.
//! `pars` is heavily inspired by [`nom`](https://crates.io/crates/nom), but `pars`
//! aims to generalize more over different kinds of input and provide more
//! Rust-idiomatic and ergonomic combinators. `pars` also provides direct support for
//! higher level concepts such as Unicode and regular expressions.
//!
//! # Contents
//! * [Example](#example) - Jump directly into an example parser implementation
//! * [Parser Combinators](#parser-combinators) - A brief introduction to
//!   parser-combinators
//! * [Parser Input](#parser-input) - An overview of how parseable input works in
//!   `pars`
//! * [Defining a Parser](#defining-a-parser) - How to write your own parser
//! * [Defining a Combinator](#defining-a-combinator) - How to write your own
//!   combinator
//! * [Parsing Errors](#parsing-errors) - The `pars` error system and how to define
//!   your own error types
//! * [Features](#features) - Available crate features
//!
//! # Example
//! ```
//! use pars::prelude::*;
//! use pars::ErrorKind;
//! use pars::unicode::{
//!     strict::{char as uchar, verbatim},
//!     UnicodeInput as UInput, PResult,
//! };
//!
//! #[derive(Debug, PartialEq)]
//! struct Color {
//!     red: u8,
//!     green: u8,
//!     blue: u8,
//! }
//!
//! fn hex_digit<I: UInput>(input: I) -> PResult<u8, I> {
//!     uchar.try_map(|ch| match ch {
//!         '0'..='9' => Ok((ch as u8) - b'0'),
//!         'a'..='f' => Ok((ch as u8) - b'a' + 10),
//!         'A'..='F' => Ok((ch as u8) - b'A' + 10),
//!         _ => Err(ErrorKind::InvalidInput),
//!     }).parse(input)
//! }
//!
//! fn hex_byte<I: UInput>(input: I) -> PResult<u8, I> {
//!     hex_digit.array().map(|[d0, d1]| (d0 << 4) | d1).parse(input)
//! }
//!
//! fn hex_color<I: UInput>(input: I) -> PResult<Color, I> {
//!     prefix(verbatim("#"), hex_byte.array())
//!         .map(|[r, g, b]| Color {
//!             red: r,
//!             green: g,
//!             blue: b,
//!         })
//!         .parse(input)
//! }
//!
//! fn main() {
//!     assert_eq!(
//!         hex_color.parse("#2F14DF"),
//!         Ok(Success(Color {
//!             red: 0x2f,
//!             green: 0x14,
//!             blue: 0xdf,
//!         }, ""))
//!     );
//! }
//! ```
//!
//! # Parser Combinators
//! Classically, parsers are defined as a grammar that parser generators, such as
//! `lex` and `yacc`, will transpile to an implementation of a state machine. This
//! generally produces the most efficient parsers, to be sure. Some popular parser
//! generators for Rust include [`pest`](https://crates.io/crates/pest),
//! [`LALRPOP`](https://crates.io/crates/lalrpop), and
//! [`peg`](https://crates.io/crates/peg).
//!
//! A parser combinator, on the other hand, is generally a library of parser building
//! blocks for building a recursive descent parser. The trade off here is that we
//! gain the ability to write plain Rust (in the case of `pars`) as well the ability
//! to easily reuse parsers to build more complex parsers, but at the costs associated
//! with recursive descent parsers. The downside of recursive descent parsers is that
//! there is no limit to how far back the parser may need to backtrack in the input
//! stream during parsing, and thus are generally not as efficient as parser produced
//! by parser generators. But note that, for example, most practical compilers are
//! implemented with a recursive descent parser because of their power and
//! flexibility, despite not being the most efficient approach. Also note that in
//! some cases, it is possible define a complex parser without any backtracking with
//! a little extra effort. See the example
//! [`msgpack_alt.rs`](https://github.com/Vociferix/pars/blob/master/examples/msgpack_alt.rs)
//! in the crate repo for an example of a parser with no backtracking.
//!
//! # Parser Input
//! In `pars` a parser is defined as a function that accepts a stream of symbols as a
//! parameter, and returns either a parse success or parse failure. A stream of
//! symbols is generalized by the [`Input`] trait. [`Input`] is very similar to the
//! [`Iterator`] trait in the Rust standard library, but it has some extra
//! properties. [`Input`] must also implement [`Clone`], and it must be possible to
//! test whether two [`Input`] objects are at the same stream position. Note that
//! for good performance, the [`Clone`] implementation should be cheap, but it is
//! not required that it implement [`Copy`].
//!
//! [`Input`] is automatically implemented for slice references, `&[T]` and `&str`.
//! To illustrate the properties of an [`Input`] consider `input: &[u8]`. Advancing
//! the input is equivalent to `input = &input[1..]`. Testing that two inputs are
//! at the same position is just testing that the underlying pointers are equal,
//! `input.as_ptr() == other_input.as_ptr()`. Also, `&[u8]` clearly has a cheap
//! [`Clone`] implementation.
//!
//! See the documentation for [`Input`] for more details.
//!
//! `pars` also provides the [`IntoInput`] trait, which is similarly analogous to
//! the [`IntoIterator`] trait in the Rust standard library. The [`Parse::parse`]
//! function accepts a value implementing [`IntoInput`] instead of [`Input`] for
//! the convience of the caller. For example, [`&Vec<u8>`](alloc::vec::Vec),
//! [`&Box<[u8]>`](alloc::boxed::Box), `&[u8; N]` all implement [`IntoIterator`]
//! and will convert to the input type [`&[u8]`]([u8]).
//!
//! See the documentation for [`IntoInput`] for more details.
//!
//! Since [`Input`] does not have any constraints on what a "symbol" can be, `pars`
//! can be adapted to consume pretty much any kind of input stream. For example, in
//! some cases it might be desirable to build a lexer (or scanner) to interpret the
//! source input as a stream of tokens, and parse the token stream with `pars`
//! instead of the source input. Sufficiently complex parsers, such as compiler
//! frontends, generally prefer this approach. The lexer just needs to provide an
//! interface with a type that implements [`Input`]. Note that it will usually
//! be necessary for the lexer (or whatever the custom input source is) to be
//! "multi-pass" in order to support parser backtracking.
//!
//! TODO: Include a custom input example.
//!
//! # Defining a Parser
//! Most user defined parsers should be implemented as a plain function. Types
//! implementing [`Fn(I) -> PResult<T, I, E>`](core::ops::Fn), where `I`
//! implements [`Input`] and `E` implements [`Error<I>`] automatically implement
//! [`Parse<I, Parsed = T, Error = E>`](Parse). Closures can also be used to
//! define a parser inline, but note that occaisionally closures may need some
//! type hinting assistance to compile properly as a parser.
//!
//! ```
//! use pars::{Input, PResult, Success, bytes::Error, Parse};
//!
//! // `my_parser` implements `Parse<I, Parsed = i32, Error = Error<I>>`
//! fn my_parser<I: Input>(input: I) -> PResult<i32, I, Error<I>> {
//!     Success(42, input).into()
//! }
//! ```
//!
//! When needed, [`Parse`] can always be implemented manually.
//!
//! # Defining a Combinator
//! Occaisionly, there is a need to implement a custom combinator for reuse. The
//! simplest way is to define a function returning [`impl Parse`](Parse).
//!
//! ```
//! use pars::{basic::array, Input, Parse};
//!
//! // Creates a parser that applies `parser` twice and
//! // returns the parsed values as an array of length 2.
//! const fn twice<I, P>(parser: P)
//!     -> impl Parse<I, Parsed = [P::Parsed; 2], Error = P::Error>
//! where
//!     I: Input,
//!     P: Parse<I>,
//! {
//!     array(parser)
//! }
//! ```
//!
//! It is usually necessary for the [`impl Parse`](Parse) return to explicitly define
//! the [`Parsed`](Parse::Parsed) and [`Error`](Parse::Error) associated types, in
//! order for type inference to work properly in conjunction with other combinators.
//!
//! # Parsing Errors
//! `pars` does not define a general purpose error for parsing failures. Instead, it
//! provides the [`Error`] trait. Users can define their own parsing error types, and
//! `pars` provides a basic error type for each of the modules
//! [`bytes`](./bytes/struct.Error.html), [`ascii`](./ascii/struct.Error.html), and
//! [`unicode`](./unicode/struct.Error.html).
//!
//! A parsing error, aside from other error information it communicates, contains the
//! input position at which the error occurred. The generic parsers and combinators
//! defined throughout `pars` use the interface described by the [`Error`] trait to
//! instantiate an error as needed, also providing where the error occurred. Note
//! that the input position described by an [`Error`] may be different from the input
//! position described by a [`Failure`] within a [`PResult`]. The [`Failure`] always
//! describes the remaining input that has not been successfully parsed, but the
//! error may have occurred further into the input and caused the parser to
//! backtrack.
//!
//! An important partner to the [`Error`] trait is the [`ErrorSeed`] trait.
//! Essentially, a type implementing [`ErrorSeed`] is a parsing error without the
//! accompanying input position of the error. Such a type can be combined with an
//! input position via the [`ErrorSeed`] trait to create an actual error.
//!
//! Many combinators defined in `pars`, particularly those named `try_*`, require the
//! user to provide a function or closure that returns a [`Result`]. The `Err`
//! variant of that [`Result`] must be convertible to an [`Error`] via [`ErrorSeed`].
//! The reason for this is combinators generally abstract away the input stream,
//! letting the user focus more on how parsers fit together and produce a parsed
//! value. When some intermediate operation is fallible, being able to return an
//! [`ErrorSeed`] simplifies matters by letting the combinator implementation deal
//! with tracking input positions.
//!
//! A typical user defined error will be defined as a pair of types: One implementing
//! [`ErrorSeed`] and another implementing [`Error`].
//!
//! ```
//! # use pars::{Input, ErrorSeed, Error};
//! #[derive(Debug, Clone, Copy, PartialEq, Eq, PartialOrd, Ord, Hash)]
//! struct MyErrorKind(&'static str);
//!
//! #[derive(Debug, Clone, PartialEq, Eq, Hash)]
//! struct MyError<I: Input> {
//!     msg: &'static str,
//!     pos: I,
//! }
//!
//! impl<I: Input> ErrorSeed<I, MyError<I>> for MyErrorKind {
//!     fn into_error(self, pos: I) -> MyError<I> {
//!         MyError {
//!             msg: self.0,
//!             pos,
//!         }
//!     }
//! }
//!
//! impl<I: Input> Error<I> for MyError<I> {
//!     fn need_more_input(pos: I) -> Self {
//!         MyErrorKind("need more input").into_error(pos)
//!     }
//!
//!     fn expected_eof(pos: I) -> Self {
//!         MyErrorKind("expected end of input").into_error(pos)
//!     }
//!
//!     fn invalid_input(pos: I) -> Self {
//!         MyErrorKind("invalid input").into_error(pos)
//!     }
//!
//!     fn position(&self) -> &I { &self.pos }
//! }
//! ```
//!
//! For convenience, [`ErrorKind`] is available for use as an [`ErrorSeed`] type that
//! can be converted to any type implementing [`Error`].
//!
//! When combining a user defined error with parsers that use a different error type,
//! such as [`bytes::u8`](./bytes/fn.u8.html), there are a few ways this can be dealt with.
//! The simplest way is to use [`Parse::err_into`].
//!
//! ```
//! # use pars::{bytes, Input, ErrorSeed, Error, Parse, PResult};
//! # #[derive(Debug, Clone, Copy, PartialEq, Eq, PartialOrd, Ord, Hash)]
//! # struct MyErrorKind(&'static str);
//! #
//! # #[derive(Debug, Clone, PartialEq, Eq, Hash)]
//! # struct MyError<I: Input> {
//! #     msg: &'static str,
//! #     pos: I,
//! # }
//! #
//! # impl<I: Input> ErrorSeed<I, MyError<I>> for MyErrorKind {
//! #     fn into_error(self, pos: I) -> MyError<I> {
//! #         MyError {
//! #             msg: self.0,
//! #             pos,
//! #         }
//! #     }
//! # }
//! #
//! # impl<I: Input> Error<I> for MyError<I> {
//! #     fn need_more_input(pos: I) -> Self {
//! #         MyErrorKind("need more input").into_error(pos)
//! #     }
//! #
//! #     fn expected_eof(pos: I) -> Self {
//! #         MyErrorKind("expected end of input").into_error(pos)
//! #     }
//! #
//! #     fn invalid_input(pos: I) -> Self {
//! #         MyErrorKind("invalid input").into_error(pos)
//! #     }
//! #
//! #     fn position(&self) -> &I { &self.pos }
//! # }
//! // Given `MyError` defined previously.
//! impl<I: Input> From<bytes::Error<I>> for MyError<I> {
//!     fn from(err: bytes::Error<I>) -> Self {
//!         match err.kind() {
//!             bytes::ErrorKind::NeedMoreInput => Self::need_more_input(err.position().clone()),
//!             bytes::ErrorKind::ExpectedEof => Self::expected_eof(err.position().clone()),
//!             _ => Self::invalid_input(err.position().clone()),
//!         }
//!     }
//! }
//!
//! fn my_u8<I: bytes::ByteInput>(input: I) -> PResult<u8, I, MyError<I>> {
//!     // Changes `bytes::u8` to return `MyError` instead of `bytes::Error`
//!     bytes::u8.err_into().parse(input)
//! }
//! ```
//!
//! When relying on a [`From`] implementation doesn't work [`Parse::map_err`] and
//! [`Parse::map_res`] are also available to define error conversions separately for each
//! instance.
//!
//! # Features
//! Note that there is no `std` feature, since `pars` never makes use of types that are
//! only available in `std`.
//!
//! * `alloc` - Enable usage of the [`alloc`] crate. This enables [`IntoInput`] impls
//! for types such as [`&Vec<[T]>`](alloc::vec::Vec) and
//! [`&String`](alloc::string::String). Enabled by default.
//! * `bytes` - Enable the [`bytes`](./bytes) module, which provides parsers and utilities
//! for byte streams.
//! * `unicode` - Enable the [`unicode`](./unicode) module, which provides parsers and
//! utilities for UTF-8, UTF-16, and UTF-32 streams.
//! * `ascii` - Enable the [`ascii`](./ascii) module, which provides parsers and utilities
//! for ASCII character streams.

#[cfg(any(doc, feature = "alloc"))]
extern crate alloc;

mod input;
mod span;

pub mod basic;

#[cfg(feature = "ascii")]
pub mod ascii;
#[cfg(feature = "bytes")]
pub mod bytes;
#[cfg(feature = "unicode")]
pub mod unicode;

pub use input::*;
pub use span::*;

extern crate self as pars;

/// The `pars` prelude.
pub mod prelude {
    pub use super::basic::{
        alt, constant, delimited, either, eof, error, pair, permutation, pop, prefix, remaining,
        remaining_len, separated_pair, seq, suffix, take,
    };
    pub use super::{
        Error as _, ErrorSeed as _, Failure, Input, IntoInput, PResultExt, Parse, Span, Success,
    };
}

/// A parsing error.
pub trait Error<I: Input>: Sized {
    /// Creates an error representing the need for more input.
    ///
    /// Generic parsers will call this method to generate an error when parsing failed
    /// due to reaching the end of input.
    fn need_more_input(pos: I) -> Self;

    /// Creates an error representing that the end of input was expected but not reached.
    ///
    /// Generic parsers will call this method to generate an error when parsing failed
    /// because it expected to reach the end of the input, but there was more input
    /// available after parsing was finished.
    fn expected_eof(pos: I) -> Self;

    /// Creates an error representing that the input is unparsable.
    ///
    /// Generic parsers will call this method to generate an error when parsing failed
    /// due to a failed verification of a symbol or parsed value.
    fn invalid_input(pos: I) -> Self;

    /// Gets the input position where the error occured.
    fn position(&self) -> &I;
}

/// A parsing error descriptor that can be used to build a parsing error.
///
/// Most types implementing [`ErrorSeed`] are typically an "error kind" `enum. The most
/// generic [`ErrorSeed`] is [`ErrorKind`]. However, an [`ErrorSeed`] type can be
/// anything as long as it can be combined with some [`Input`] to create an [`Error`].
///
/// An [`ErrorSeed`] is generally used in fallible combinators (i.e. any `Parse::try_*`
/// combinator) to represent an error with the input stream abstracted away. For
/// example:
/// ```
/// # use pars::{bytes, Parse, ErrorKind};
/// # fn my_parser(input: &[u8]) -> pars::PResult<u8, &[u8], bytes::Error<&[u8]>> {
/// bytes::u8.try_map(|byte| {
///     if byte < 0x80 {
///         Ok(byte)
///     } else {
///         // `try_map` converts this to a `bytes::Error`
///         Err(ErrorKind::InvalidInput)
///     }
/// })
/// # .parse(input)
/// # }
/// ```
///
/// [`ErrorSeed`] is generic over both the input type and error type, so any
/// [`ErrorSeed`] can convert multiple error types if desired. [`ErrorKind`], for
/// example, can convert to any type implementing [`Error`] for any input type.
pub trait ErrorSeed<I: Input, E: Error<I>> {
    /// Combines this error seed with input to create a parsing error.
    fn into_error(self, pos: I) -> E;
}

/// A type implementing [`ErrorSeed`] for all error and input types.
#[derive(Debug, Clone, Copy, PartialEq, Eq, Hash, PartialOrd, Ord)]
pub enum ErrorKind {
    /// Converts to an error using [`Error::need_more_input`].
    NeedMoreInput,
    /// Converts to an error using [`Error::expected_eof`].
    ExpectedEof,
    /// Converts to an error using [`Error::invalid_input`].
    InvalidInput,
}

/// Type returned by a parser when parsing succeeds.
///
/// [`Success`] is returned in the [`Ok`] variant of a [`PResult`] to signal that
/// parsing succeeded. [`Success`] is a named tuple containing the parsed value
/// (see [`Parse::Parsed`]) and the remaining unparsed input.
#[derive(Debug, Clone)]
pub struct Success<T, I>(
    /// The parsed value
    pub T,
    /// The remaining unparsed input
    pub I,
);

/// Type returned by a parser when parsing fails.
///
/// [`Failure`] is returned in the [`Err`] variant of a [`PResult`] to signal that
/// parsing failed. [`Failure`] is a named tuple containing the parsing error
/// (see [`Error`] and [`Parse::Error`]) and the input that failed to parse. The
/// input member should always have the same position as the input that was
/// originally provided to the parser - failure to do so is a bug, but not UB.
#[derive(Debug, Clone)]
pub struct Failure<E, I>(
    /// The parsing error
    pub E,
    /// The input that failed to parse
    pub I,
);

/// The [`Result`] type returned by a parser.
///
/// All parsers return either a [`Success`] when parsing succeeds, or a
/// [`Failure`] when parsing fails. The input type that is returned is the same
/// in either case, and is the same type as was provided to the parser to parse.
///
/// Unlike a typical [`Result`] alias in rust, [`PResult`] has three generic
/// parameters: The parsed value type, the input type, and the error type. Since
/// this differs from the standard convention, the alias has a slightly different
/// name to clearly indicate the break from convention.
pub type PResult<T, I, E> = Result<Success<T, I>, Failure<E, I>>;

/// Trait implemented by all parsers.
///
/// The [`Parse`] trait is where the logic of parsing is implemented. However,
/// most `pars` users will not implement [`Parse`] directly. See the crate level
/// documentation for examples of user defined parsers.
pub trait Parse<I: Input> {
    /// The value type that is produced by the parser on success.
    type Parsed: Sized;

    /// The error type that is produced by the parser on failure.
    type Error: Error<I>;

    /// Parses the provided input.
    fn parse<N>(&self, input: N) -> PResult<Self::Parsed, I, Self::Error>
    where
        N: IntoInput<Input = I>;

    /// Creates a parser whose parsed result is transformed.
    ///
    /// The provided function, `map_fn`, is applied to the parsed result of
    /// `self` if it parses successfully. The value returned from `map_fn`
    /// is the parsed result of the new parser.
    ///
    /// If the the mapping operation could fail, use [`Parse::try_map`]
    /// instead.
    ///
    /// See also [`basic::map`].
    ///
    /// # Example
    /// ```
    /// # use pars::prelude::*;
    /// # use pars::bytes::{self, PResult};
    /// fn inv_byte(input: &[u8]) -> PResult<u8, &[u8]> {
    ///     bytes::u8.map(|byte| !byte).parse(input)
    /// }
    ///
    /// assert_eq!(inv_byte.parse(b"\x0f").unwrap().0, 0xf0);
    /// ```
    #[inline]
    fn map<F, R>(self, map_fn: F) -> impl Parse<I, Parsed = R, Error = Self::Error>
    where
        Self: Sized,
        F: Fn(Self::Parsed) -> R,
    {
        basic::map(self, map_fn)
    }

    /// Creates a parser whose parsed result is fallibly transformed.
    ///
    /// The provided function, `map_fn`, is applied to the parsed result of
    /// `self` if it parses successfully. `map_fn` is permitted to fail,
    /// which is signaled with an [`Err`] return value. In thise case the
    /// new parser fails, and the contained error is converted to an
    /// [`Error`] via [`ErrorSeed`]. If an [`Ok`] value is returned, the
    /// contained value becomes the parsed result of the new parser.
    ///
    /// If the mapping function cannot fail, use [`Parse::map`] instead.
    ///
    /// See also [`basic::try_map`].
    ///
    /// # Example
    /// ```
    /// # use pars::prelude::*;
    /// # use pars::bytes::{self, PResult};
    /// # use pars::ErrorKind;
    /// fn inv_byte(input: &[u8]) -> PResult<u8, &[u8]> {
    ///     bytes::u8.try_map(|byte| {
    ///         if byte < 0x80 {
    ///             Ok(!byte)
    ///         } else {
    ///             Err(ErrorKind::InvalidInput)
    ///         }
    ///     }).parse(input)
    /// }
    ///
    /// assert_eq!(inv_byte.parse(b"\x0f").unwrap().0, 0xf0);
    /// assert!(inv_byte.parse(b"\xf0").is_err());
    /// ```
    #[inline]
    fn try_map<F, R, S>(self, map_fn: F) -> impl Parse<I, Parsed = R, Error = Self::Error>
    where
        Self: Sized,
        S: ErrorSeed<I, Self::Error>,
        F: Fn(Self::Parsed) -> Result<R, S>,
    {
        basic::try_map(self, map_fn)
    }

    /// Creates a parser that transforms a parsing error.
    ///
    /// The provided function, `map_err_fn`, is applied the parsing error of
    /// `self` if its parsing fails. The value returned from `map_err_fn`
    /// becomes the parsing error of the new parser. Otherwise, if `self`
    /// succeeds, its parsed result is the parsed result of the new parser.
    ///
    /// This combinator is most useful for converting between error types.
    ///
    /// See also [`basic::map_err`].
    ///
    /// # Example
    /// ```
    /// # use pars::prelude::*;
    /// # use pars::{bytes, unicode, PResult};
    /// fn my_parser(input: &[u8]) -> PResult<u8, &[u8], unicode::Error<&[u8]>> {
    ///     bytes::u8.map_err(|err: bytes::Error<&[u8]>| {
    ///         match err.kind() {
    ///             bytes::ErrorKind::NeedMoreInput => unicode::ErrorKind::NeedMoreInput,
    ///             bytes::ErrorKind::ExpectedEof => unicode::ErrorKind::ExpectedEof,
    ///             _ => unicode::ErrorKind::InvalidInput,
    ///         }.into_error(*err.position())
    ///     }).parse(input)
    /// }
    ///
    /// assert!(my_parser.parse(b"hello") == Ok(Success(b'h', b"ello")));
    /// assert!(my_parser.parse(b"") == Err(Failure(
    ///     unicode::ErrorKind::NeedMoreInput.into_error(b"".as_slice()), b"")));
    /// ```
    #[inline]
    fn map_err<F, R>(self, map_err_fn: F) -> impl Parse<I, Parsed = Self::Parsed, Error = R>
    where
        Self: Sized,
        F: Fn(Self::Error) -> R,
        R: Error<I>,
    {
        basic::map_err(self, map_err_fn)
    }

    /// Creates a parser whose result is transformed.
    ///
    /// The provided function, `map_res_fn`, accepts a [`Result`] containing either the
    /// successfully parsed value of `self` or the parsing error returned by `self`.
    /// `map_res_fn` then returns a new [`Result`], which will contain either the new
    /// successful parsed value or a new parsing error.
    ///
    /// Unlike [`Parse::map`] or [`Parse::map_err`], the mapping function may choose to
    /// convert an [`Ok`] into and [`Err`] or an [`Err`] into an [`Ok`].
    ///
    /// See also [`basic::map_res`].
    ///
    /// # Example
    /// ```
    /// # use pars::prelude::*;
    /// # use pars::bytes::{self, PResult, Error, ErrorKind};
    /// fn my_parser(input: &[u8]) -> PResult<u8, &[u8]> {
    ///     bytes::u8.map_res(|res| match res {
    ///         Ok(byte) if byte >= 0x80 => {
    ///             Err(ErrorKind::InvalidInput.into_error(b"".as_slice()))
    ///         },
    ///         Ok(byte) => Ok(byte),
    ///         Err(err) if err.kind() == ErrorKind::NeedMoreInput => Ok(0),
    ///         Err(err) => Err(err),
    ///     }).parse(input)
    /// }
    ///
    /// assert!(my_parser.parse(b"hello") == Ok(Success(b'h', b"ello")));
    /// assert_eq!(
    ///     my_parser.parse(b"\xffhello").unwrap_err().0.kind(),
    ///     ErrorKind::InvalidInput,
    /// );
    /// assert!(my_parser.parse(b"") == Ok(Success(b'\x00', b"")));
    /// ```
    #[inline]
    fn map_res<F, R, E>(self, map_res_fn: F) -> impl Parse<I, Parsed = R, Error = E>
    where
        Self: Sized,
        F: Fn(Result<Self::Parsed, Self::Error>) -> Result<R, E>,
        E: Error<I>,
    {
        basic::map_res(self, map_res_fn)
    }

    /// Creates a parser whose parsed result or parsing error are converted via [`Into`].
    ///
    /// If `self` parses successfully, its result value is converted to `R` using the
    /// [`Into<R>`] trait. If `self` fails, the returned parsing error is converted to
    /// `E` using the [`Into<E>`] trait.
    ///
    /// See also [`basic::res_into`].
    ///
    /// # Example
    /// ```
    /// # use pars::prelude::*;
    /// # use pars::{PResult, Error};
    /// # use pars::bytes;
    /// #[derive(Debug, PartialEq)]
    /// struct MyError<'a>(&'a [u8]);
    ///
    /// # /*
    /// impl<'a> Error<&'a [u8]> for MyError<'a> { ... }
    /// impl<'a> From<bytes::Error<&'a [u8]>> for MyError<'a> { ... }
    /// # */
    /// # impl<'a> Error<&'a [u8]> for MyError<'a> {
    /// #     fn need_more_input(pos: &'a [u8]) -> Self { Self(pos) }
    /// #     fn expected_eof(pos: &'a [u8]) -> Self { Self(pos) }
    /// #     fn invalid_input(pos: &'a [u8]) -> Self { Self(pos) }
    /// #     fn position(&self) -> &&'a [u8] { &self.0 }
    /// # }
    /// # impl<'a> From<bytes::Error<&'a [u8]>> for MyError<'a> {
    /// #     fn from(err: bytes::Error<&'a [u8]>) -> Self {
    /// #         Self(*err.position())
    /// #     }
    /// # }
    ///
    /// fn my_parser(input: &[u8]) -> PResult<Vec<u8>, &[u8], MyError<'_>> {
    ///     bytes::u8.array::<5>().res_into().parse(input)
    /// }
    ///
    /// assert!(my_parser.parse(b"hello world") == Ok(Success(Vec::from(b"hello"), b" world")));
    /// assert!(my_parser.parse(b"hi") == Err(Failure(MyError(b""), b"hi")));
    /// ```
    #[inline]
    fn res_into<R, E>(self) -> impl Parse<I, Parsed = R, Error = E>
    where
        Self: Sized,
        Self::Parsed: Into<R>,
        Self::Error: Into<E>,
        E: Error<I>,
    {
        basic::res_into(self)
    }

    /// Creates a parser whose parsed result is converted via [`Into`].
    ///
    /// If `self` parses successfully, its result value is converted to `R` using the
    /// [`Into<R>`] trait.
    ///
    /// See also [`basic::ok_into`].
    ///
    /// # Example
    /// ```
    /// # use pars::prelude::*;
    /// # use pars::bytes::{self, PResult};
    /// fn my_parser(input: &[u8]) -> PResult<Vec<u8>, &[u8]> {
    ///     bytes::u8.array::<5>().ok_into().parse(input)
    /// }
    ///
    /// assert!(my_parser.parse(b"hello world") == Ok(Success(Vec::from(b"hello"), b" world")));
    /// ```
    #[inline]
    fn ok_into<R>(self) -> impl Parse<I, Parsed = R, Error = Self::Error>
    where
        Self: Sized,
        Self::Parsed: Into<R>,
    {
        basic::ok_into(self)
    }

    /// Creates a parser whose parsing error is converted via [`Into`].
    ///
    /// If `slef` fails to parse, the returned parsing error is converted to
    /// `E` using the [`Into<E>`] trait.
    ///
    /// See also [`basic::err_into`].
    ///
    /// # Example
    /// ```
    /// # use pars::prelude::*;
    /// # use pars::{PResult, Error};
    /// # use pars::bytes;
    /// #[derive(Debug, PartialEq)]
    /// struct MyError<'a>(&'a [u8]);
    ///
    /// # /*
    /// impl<'a> Error<&'a [u8]> for MyError<'a> { ... }
    /// impl<'a> From<bytes::Error<&'a [u8]>> for MyError<'a> { ... }
    /// # */
    /// # impl<'a> Error<&'a [u8]> for MyError<'a> {
    /// #     fn need_more_input(pos: &'a [u8]) -> Self { Self(pos) }
    /// #     fn expected_eof(pos: &'a [u8]) -> Self { Self(pos) }
    /// #     fn invalid_input(pos: &'a [u8]) -> Self { Self(pos) }
    /// #     fn position(&self) -> &&'a [u8] { &self.0 }
    /// # }
    /// # impl<'a> From<bytes::Error<&'a [u8]>> for MyError<'a> {
    /// #     fn from(err: bytes::Error<&'a [u8]>) -> Self {
    /// #         Self(*err.position())
    /// #     }
    /// # }
    ///
    /// fn my_parser(input: &[u8]) -> PResult<u8, &[u8], MyError<'_>> {
    ///     bytes::u8.err_into().parse(input)
    /// }
    ///
    /// assert!(my_parser.parse(b"hello") == Ok(Success(b'h', b"ello")));
    /// assert!(my_parser.parse(b"") == Err(Failure(MyError(b""), b"")));
    #[inline]
    fn err_into<E>(self) -> impl Parse<I, Parsed = Self::Parsed, Error = E>
    where
        Self: Sized,
        Self::Error: Into<E>,
        E: Error<I>,
    {
        basic::err_into(self)
    }

    /// Creates a parser whose parsed result is converted via [`TryInto`].
    ///
    /// If `self` parses successfully, its result value is converted to `R` using the
    /// [`TryInto<R>`] trait. If [`TryInto`] fails, a parsing error is returned by
    /// calling [`E::invalid_input`](Error::invalid_input). If `self` returns a parsing
    /// error, that error is converted to `E` using the [`Into<E>`] trait.
    ///
    /// Note that the parsing error is not converted using [`TryInto`], but rather the
    /// infallible [`Into`] trait. Only the successfully parsed result converts via
    /// [`TryInto`].
    ///
    /// See also [`basic::res_try_into`].
    ///
    /// # Example
    /// ```
    /// # use pars::prelude::*;
    /// # use pars::{PResult, Error};
    /// # use pars::bytes;
    /// #[derive(Debug, PartialEq)]
    /// struct MyError<'a>(&'a [u8]);
    ///
    /// # /*
    /// impl<'a> Error<&'a [u8]> for MyError<'a> { ... }
    /// impl<'a> From<bytes::Error<&'a [u8]>> for MyError<'a> { ... }
    /// # */
    /// # impl<'a> Error<&'a [u8]> for MyError<'a> {
    /// #     fn need_more_input(pos: &'a [u8]) -> Self { Self(pos) }
    /// #     fn expected_eof(pos: &'a [u8]) -> Self { Self(pos) }
    /// #     fn invalid_input(pos: &'a [u8]) -> Self { Self(pos) }
    /// #     fn position(&self) -> &&'a [u8] { &self.0 }
    /// # }
    /// # impl<'a> From<bytes::Error<&'a [u8]>> for MyError<'a> {
    /// #     fn from(err: bytes::Error<&'a [u8]>) -> Self {
    /// #         Self(*err.position())
    /// #     }
    /// # }
    ///
    /// fn my_parser(input: &[u8]) -> PResult<char, &[u8], MyError<'_>> {
    ///     bytes::be::u32.res_try_into().parse(input)
    /// }
    ///
    /// assert!(my_parser.parse(b"\x00\x00\x00hello") == Ok(Success('h', b"ello")));
    /// assert!(my_parser.parse(b"\xff\xff\xffhello")
    ///     == Err(Failure(MyError(b"\xff\xff\xffhello"), b"\xff\xff\xffhello")));
    /// assert!(my_parser.parse(b"") == Err(Failure(MyError(b""), b"")));
    /// ```
    #[inline]
    fn res_try_into<R, E>(self) -> impl Parse<I, Parsed = R, Error = E>
    where
        Self: Sized,
        Self::Parsed: core::convert::TryInto<R>,
        Self::Error: Into<E>,
        E: Error<I>,
    {
        basic::res_try_into(self)
    }

    /// Creates a parser whose parsed result is converted via [`TryInto`].
    ///
    /// If `self` parses successfully, its result value is converted to `R` using the
    /// [`TryInto<R>`] trait. If [`TryInto`] fails, a parsing error is returned by calling
    /// [`Error::invalid_input`].
    ///
    /// See also [`basic::ok_try_into`].
    ///
    /// # Example
    /// ```
    /// # use pars::prelude::*;
    /// # use pars::bytes::{self, PResult};
    /// fn my_parser(input: &[u8]) -> PResult<char, &[u8]> {
    ///     bytes::be::u32.ok_try_into().parse(input)
    /// }
    ///
    /// assert!(my_parser.parse(b"\x00\x00\x00hello") == Ok(Success('h', b"ello")));
    /// assert!(my_parser.parse(b"\xff\xff\xffhello").is_err());
    /// ```
    #[inline]
    fn ok_try_into<R>(self) -> impl Parse<I, Parsed = R, Error = Self::Error>
    where
        Self: Sized,
        Self::Parsed: core::convert::TryInto<R>,
    {
        basic::ok_try_into(self)
    }

    /// Converts a parser to produce a different return value.
    ///
    /// If `self` parses successfully, its returned value is immediately dropped.
    /// `with_fn` is then called to produce the new value. If `self` fails,
    /// `with_fn` is not called.
    ///
    /// See also [`basic::with`].
    ///
    /// # Example
    /// ```
    /// # use pars::prelude::*;
    /// # use pars::unicode::PResult;
    /// use pars::unicode::strict::verbatim;
    ///
    /// #[derive(Debug, PartialEq)]
    /// enum Token {
    ///     Begin,
    ///     End,
    /// }
    ///
    /// fn begin(input: &str) -> PResult<Token, &str> {
    ///     verbatim("BEGIN").with(|| Token::Begin).parse(input)
    /// }
    ///
    /// fn end(input: &str) -> PResult<Token, &str> {
    ///     verbatim("END").with(|| Token::End).parse(input)
    /// }
    ///
    /// assert_eq!(begin.parse("BEGIN hello"), Ok(Success(Token::Begin, " hello")));
    /// assert_eq!(end.parse("END world"), Ok(Success(Token::End, " world")));
    /// ```
    #[inline]
    fn with<F, T>(self, with_fn: F) -> impl Parse<I, Parsed = T, Error = Self::Error>
    where
        Self: Sized,
        F: Fn() -> T,
    {
        basic::with(self, with_fn)
    }

    /// Converts a parser to produce a different return value, via [`Default`].
    ///
    /// If `self` parses successfully, its returned value is immediately dropped.
    /// The old returned value is replaced with a value of type `T`, produced by
    /// calling [`Default::default()`].
    ///
    /// `parser.with_default()` is equivalent to `parser.with(Default::default)`
    /// (see [`Parse::with`]).
    ///
    /// See also [`Parse::with_default`].
    ///
    /// # Example
    /// ```
    /// # use pars::prelude::*;
    /// # use pars::unicode::PResult;
    /// use pars::unicode::strict::verbatim;
    ///
    /// #[derive(Debug, PartialEq, Default)]
    /// struct Token;
    ///
    /// fn token(input: &str) -> PResult<Token, &str> {
    ///     verbatim("TOKEN").with_default().parse(input)
    /// }
    ///
    /// assert_eq!(token.parse("TOKEN"), Ok(Success(Token, "")));
    /// ```
    #[inline]
    fn with_default<T>(self) -> impl Parse<I, Parsed = T, Error = Self::Error>
    where
        Self: Sized,
        T: Default,
    {
        basic::with_default(self)
    }

    /// Converts a parser to produce a different return value, via [`Clone`].
    ///
    /// If `self` parses successfully, its returned value is immediately dropped.
    /// `value` is is cloned to replace the returned value.
    ///
    /// See also [`basic::with_value`].
    ///
    /// # Example
    /// ```
    /// # use pars::prelude::*;
    /// # use pars::unicode::PResult;
    /// use pars::unicode::strict::verbatim;
    ///
    /// #[derive(Debug, PartialEq, Clone)]
    /// struct Token;
    ///
    /// fn token(input: &str) -> PResult<Token, &str> {
    ///     verbatim("TOKEN").with_value(Token).parse(input)
    /// }
    ///
    /// assert_eq!(token.parse("TOKEN"), Ok(Success(Token, "")));
    /// ```
    #[inline]
    fn with_value<T>(self, value: T) -> impl Parse<I, Parsed = T, Error = Self::Error>
    where
        Self: Sized,
        T: Clone,
    {
        basic::with_value(self, value)
    }

    /// Maps the result of a parser onto a combinator to produce a new parser.
    ///
    /// If `self` parses successfully, the result value is passed into
    /// `combinator`. The remaining input after `self` succeeds is then
    /// parsed by the parser returned by `combinator`.
    ///
    /// Generally, this combinator is useful for building a parser that should
    /// parse differently depending on information earlier in the input stream.
    ///
    /// See also [`basic::flat_map`].
    ///
    /// # Example
    /// ```
    /// # use pars::prelude::*;
    /// # use pars::bytes::{self, PResult};
    /// // First byte is the length of the string, then that many
    /// // more bytes is the string data.
    /// fn pascal_str(input: &[u8]) -> PResult<&[u8], &[u8]> {
    ///     bytes::u8.ok_into().flat_map(take).ok_into().parse(input)
    /// }
    ///
    /// assert!(pascal_str.parse(b"\x05hello") == Ok(Success(b"hello", b"")));
    /// assert!(pascal_str.parse(b"\x05hi").is_err());
    /// ```
    #[inline]
    fn flat_map<F, P>(self, combinator: F) -> impl Parse<I, Parsed = P::Parsed, Error = Self::Error>
    where
        Self: Sized,
        F: Fn(Self::Parsed) -> P,
        P: Parse<I, Error = Self::Error>,
    {
        basic::flat_map(self, combinator)
    }

    /// Maps the result of a parser onto a combinator to produce a new parser.
    ///
    /// If `self` parses successfully, the result value is passed into
    /// `combinator`. `combinator` then returns a [`Result`] containing either
    /// a new parser or an error implementing [`ErrorSeed`]. If a parser is
    /// returned, the remaining input from `self` is passed to the new
    /// parser. Otherwise, the error is converted to a parsing error and
    /// returned.
    ///
    /// See also [`basic::try_flat_map`].
    ///
    /// # Example
    /// ```
    /// # use pars::prelude::*;
    /// # use pars::basic::try_flat_map;
    /// # use pars::bytes::{self, PResult, ErrorKind};
    /// fn my_parser(input: &[u8]) -> PResult<&[u8], &[u8]> {
    ///     bytes::u8.try_flat_map(|value| {
    ///         if value < 10 {
    ///             Ok(take(value.into()).ok_into())
    ///         } else {
    ///             Err(ErrorKind::InvalidInput)
    ///         }
    ///     }).parse(input)
    /// }
    ///
    /// assert!(my_parser.parse(b"\x05hello") == Ok(Success(b"hello", b"")));
    /// assert!(my_parser.parse(b"\x0bhello world").is_err());
    /// ```
    #[inline]
    fn try_flat_map<F, P, S>(
        self,
        combinator: F,
    ) -> impl Parse<I, Parsed = P::Parsed, Error = Self::Error>
    where
        Self: Sized,
        S: ErrorSeed<I, Self::Error>,
        F: Fn(Self::Parsed) -> Result<P, S>,
        P: Parse<I, Error = Self::Error>,
    {
        basic::try_flat_map(self, combinator)
    }

    /// Creates a parser that returns a fallback value instead of an error.
    ///
    /// If `self` fails to parse, `value` is cloned and returned as a success
    /// value. The new parser will never return a parsing error.
    ///
    /// See also [`basic::or_value`]
    ///
    /// # Example
    /// ```
    /// # use pars::prelude::*;
    /// # use pars::unicode::{self, PResult};
    /// fn my_parser(input: &str) -> PResult<char, &str> {
    ///     unicode::strict::char.or_value('\0').parse(input)
    /// }
    ///
    /// assert_eq!(my_parser.parse("hello"), Ok(Success('h', "ello")));
    /// assert_eq!(my_parser.parse(""), Ok(Success('\0', "")));
    /// ```
    #[inline]
    fn or_value(
        self,
        value: Self::Parsed,
    ) -> impl Parse<I, Parsed = Self::Parsed, Error = Self::Error>
    where
        Self: Sized,
        Self::Parsed: Clone,
    {
        basic::or_value(self, value)
    }

    /// Creates a parser that returns a fallback value instead of an error.
    ///
    /// If `self` fails to parse, a default value is returned by calling
    /// [`Default::default`] instead of returning the error. The new parser
    /// will never return a parsing error.
    ///
    /// See also [`basic::or_default`].
    ///
    /// # Example
    /// ```
    /// # use pars::prelude::*;
    /// # use pars::unicode::{self, PResult};
    /// fn my_parser(input: &str) -> PResult<char, &str> {
    ///     unicode::strict::char.or_default().parse(input)
    /// }
    ///
    /// assert_eq!(my_parser.parse("hello"), Ok(Success('h', "ello")));
    /// assert_eq!(my_parser.parse(""), Ok(Success('\0', "")));
    /// ```
    #[inline]
    fn or_default(self) -> impl Parse<I, Parsed = Self::Parsed, Error = Self::Error>
    where
        Self: Sized,
        Self::Parsed: Default,
    {
        basic::or_default(self)
    }

    /// Creates a parser that returns a fallback value instead of an error.
    ///
    /// If `self` fails to parse, `or_else_fn` is called and its return value
    /// is returned as a success value. The new parser will never return a
    /// parsing error.
    ///
    /// See also [`basic::or_else`]
    ///
    /// # Example
    /// ```
    /// # use pars::prelude::*;
    /// # use pars::unicode::{self, PResult};
    /// fn my_parser(input: &str) -> PResult<char, &str> {
    ///     unicode::strict::char.or_else(|| '\0').parse(input)
    /// }
    ///
    /// assert_eq!(my_parser.parse("hello"), Ok(Success('h', "ello")));
    /// assert_eq!(my_parser.parse(""), Ok(Success('\0', "")));
    /// ```
    #[inline]
    fn or_else<F>(self, or_else_fn: F) -> impl Parse<I, Parsed = Self::Parsed, Error = Self::Error>
    where
        Self: Sized,
        F: Fn() -> Self::Parsed,
    {
        basic::or_else(self, or_else_fn)
    }

    /// Creates a parser that is repeated until a sentinel is parsed.
    ///
    /// [`Parse::repeated_until`] produces a parser that will apply `self` repeatedly
    /// until `sentinel_parser` succeeds. That is, `sentinel_parser` is applied; if it
    /// fails, `self` is applied before trying `sentinel_parser` again. If
    /// `sentinel_parser` succeeds, parsing is complete.
    ///
    /// The values produced by `self` are passed to `collect_fn` in the form of an
    /// iterator, [`RepeatedUntilIter`](basic::RepeatedUntilIter). The value returned
    /// by `collect_fn` and the parsed value from `sentinel_parser` together as a
    /// 2-tuple become the parsed result of the overall new parser. If `parser`
    /// returns a parsing error at any point, a parsing error is returned from the
    /// overall new parser.
    ///
    /// Note that the returned new parser does not allocate. Values produced by
    /// the iterator are obtained on demand by applying `self` each time
    /// [`Iterator::next`] is called. Allocation will only occur if the user
    /// provided function `collect_fn` allocates to produce its result.
    ///
    /// See also [`basic::repeated_until`].
    ///
    /// # Example
    /// ```
    /// # use pars::prelude::*;
    /// # use pars::bytes::{self, PResult};
    /// fn c_str_len(input: &[u8]) -> PResult<usize, &[u8]> {
    ///     bytes::u8.repeated_until(bytes::verbatim(b"\x00"), |iter| iter.count())
    ///         .map(|(len, _)| len) // we only want the length
    ///         .parse(input)
    /// }
    ///
    /// assert!(c_str_len.parse(b"hello\x00world") == Ok(Success(5, b"world")));
    /// assert!(c_str_len.parse(b"\x00") == Ok(Success(0, b"")));
    /// assert!(c_str_len.parse(b"hello").is_err());
    /// ```
    #[inline]
    fn repeated_until<P, F, R>(
        self,
        sentinel: P,
        collect_fn: F,
    ) -> impl Parse<I, Parsed = (R, P::Parsed), Error = Self::Error>
    where
        Self: Sized,
        P: Parse<I, Error = Self::Error>,
        F: for<'a> Fn(basic::RepeatedUntilIter<'a, Self, P, I>) -> R,
    {
        basic::repeated_until(self, sentinel, collect_fn)
    }

    /// Creates a parser that is repeated until a sentinel is parsed.
    ///
    /// [`Parse::try_repeated_until`] produces a parser that will apply `self` repeatedly
    /// until `sentinel_parser` succeeds. That is, `sentinel_parser` is applied; if it fails,
    /// `self` is applied before trying `sentinel_parser` again. If `sentinel_parser`
    /// succeeds, parsing is complete.
    ///
    /// The values produced by `self` are passed to `collect_fn` in the form of an
    /// iterator, [`RepeatedUntilIter`](basic::RepeatedUntilIter). If `collect_fn` returns
    /// an [`Ok`] value, that and the value from `sentinel_parser` together as a 2-tuple
    /// become the parsed result of the overall new parser. If `collect_fn` returns an
    /// [`Err`], a parsing error is returned. If `self` returns a parsing error at any point,
    /// a parsing error is returned form the overall new parser.
    ///
    /// Note that the returned new parser does not allocate. Values produced by
    /// the iterator are obtained on demand by applying `self` each time
    /// [`Iterator::next`] is called. Allocation will only occur if the user
    /// provided function `collect_fn` allocates to produce its result.
    ///
    /// See also [`basic::try_repeated_until`].
    ///
    /// # Example
    /// ```
    /// # use pars::prelude::*;
    /// # use pars::ErrorKind;
    /// # use pars::bytes::{self, PResult};
    /// fn c_str_len(input: &[u8]) -> PResult<usize, &[u8]> {
    ///     bytes::u8.try_repeated_until(bytes::verbatim(b"\x00"), |iter| {
    ///         let count = iter.count();
    ///         // disallow empty strings
    ///         if count == 0 {
    ///             Err(ErrorKind::InvalidInput)
    ///         } else {
    ///             Ok(count)
    ///         }
    ///     }).map(|(len, _)| len) // we only want the length
    ///         .parse(input)
    /// }
    ///
    /// assert!(c_str_len.parse(b"hello\x00world") == Ok(Success(5, b"world")));
    /// assert!(c_str_len.parse(b"\x00").is_err());
    /// assert!(c_str_len.parse(b"hello").is_err());
    /// ```
    #[inline]
    fn try_repeated_until<P, F, R, S>(
        self,
        sentinel: P,
        collect_fn: F,
    ) -> impl Parse<I, Parsed = (R, P::Parsed), Error = Self::Error>
    where
        Self: Sized,
        S: ErrorSeed<I, Self::Error>,
        P: Parse<I, Error = Self::Error>,
        F: for<'a> Fn(basic::RepeatedUntilIter<'a, Self, P, I>) -> Result<R, S>,
    {
        basic::try_repeated_until(self, sentinel, collect_fn)
    }

    /// Creates a parser that is repeated until a sentinel is parsed.
    ///
    /// [`Parse::collect_repeated_until`] produces a parser that will apply `self`
    /// repeatedly until `sentinel_parser` succeeds. That is, `sentinel_parser` is
    /// applied; if it fails, `self` is applied before trying `sentinel_parser` again.
    /// If `sentinel_parser` succeeds, parsing is complete.
    ///
    /// The values produced by `self` are collected using the [`FromIterator`] trait
    /// implementation for the new parser's parsed result type, which is usually
    /// deduced. This value together with the parsed value from `sentinel_parser` as a
    /// 2-tuple become the parsed value for the overall new parser. If `self` returns
    /// a parsing error at any point, a parsing error is returned from the overall new
    /// parser.
    ///
    /// Note that the returned new parser does not allocate unless the
    /// [`FromIterator`] implementation allocates.
    ///
    /// See also [`basic::collect_repeated_until`].
    ///
    /// # Example
    /// ```
    /// # use pars::prelude::*;
    /// # use pars::bytes::{self, PResult};
    /// fn c_str(input: &[u8]) -> PResult<Vec<u8>, &[u8]> {
    ///     bytes::u8.collect_repeated_until(bytes::verbatim(b"\x00"))
    ///         .map(|(s, _)| s)
    ///         .parse(input)
    /// }
    ///
    /// assert!(c_str.parse(b"hello\x00world") == Ok(Success(Vec::from(b"hello"), b"world")));
    /// assert!(c_str.parse(b"\x00") == Ok(Success(Vec::new(), b"")));
    /// assert!(c_str.parse(b"hello").is_err());
    /// ```
    #[inline]
    fn collect_repeated_until<P, R>(
        self,
        sentinel: P,
    ) -> impl Parse<I, Parsed = (R, P::Parsed), Error = Self::Error>
    where
        Self: Sized,
        P: Parse<I, Error = Self::Error>,
        R: FromIterator<Self::Parsed>,
    {
        basic::collect_repeated_until(self, sentinel)
    }

    /// Creates a parser that is repeated a number of times within a range.
    ///
    /// [`Parse::repeated`] produces a parser that will apply `self` repeatedly. The
    /// number of times `self` will be applied is defined by `range`. For example, if
    /// `range` is `3..=5`, `self` will be applied at least 3 times, and will be
    /// applied up to 5 times if possible. If `self` fails before parsing 3 times
    /// (or whatever lower bound applies to `range`, if any), a parsing error is
    /// returned from the new parser. Once the upper bound is met (again, if any)
    /// parsing automatically ends successfully. `self` returning a parsing error
    /// after meeting the lower bound also ends parsing for the new parser.
    ///
    /// The values produced by `self` are passed to `collect_fn` in the form of
    /// an iterator, [`RepeatedIter`](basic::RepeatedIter). Whever `collect_fn`
    /// returns is the parsed value of the new parser.
    ///
    /// Note that the returned new parser does not allocate. Values produced by
    /// the iterator are obtained on demand by applying `self` each time
    /// [`Iterator::next`] is called. Allocation will only occur if the user
    /// provided function `collect_fn` allocates to produce its result.
    ///
    /// See also [`basic::repeated`].
    ///
    /// # Example
    /// ```
    /// # use pars::prelude::*;
    /// # use pars::bytes::{self, PResult};
    /// fn my_parser(input: &[u8]) -> PResult<u32, &[u8]> {
    ///     bytes::u8.repeated(2..=4, |iter| {
    ///         iter.map(|byte| byte as u32).sum()
    ///     }).parse(input)
    /// }
    ///
    /// assert!(my_parser.parse(b"\x01\x02\x03\x04\x05") == Ok(Success(10, b"\x05")));
    /// assert!(my_parser.parse(b"\x01\x02\x03") == Ok(Success(6, b"")));
    /// assert!(my_parser.parse(b"\x01\x02") == Ok(Success(3, b"")));
    /// assert!(my_parser.parse(b"\x01").is_err());
    /// assert!(my_parser.parse(b"").is_err());
    /// ```
    #[inline]
    fn repeated<N, F, R>(
        self,
        range: N,
        collect_fn: F,
    ) -> impl Parse<I, Parsed = R, Error = Self::Error>
    where
        Self: Sized,
        N: basic::Range,
        F: for<'a> Fn(basic::RepeatedIter<'a, Self, I>) -> R,
    {
        basic::repeated(self, range, collect_fn)
    }

    /// Creates a parser that is repeated a number of times within a range.
    ///
    /// [`Parse::try_repeated`] produces a parser that will apply `self` repeatedly.
    /// The number of times `self` will be applied is defined by `range`. For example,
    /// if `range` is `3..=5`, `self` will be applied at least 3 times, and will
    /// be applied up to 5 times if possible. If `self` fails before parsing 3
    /// times (or whatever lower bound applies to `range`, if any), a parsing error
    /// is returned from the new parser. Once the upper bound is met (again, if any)
    /// parsing automatically ends successfully. `self` returning a parsing error
    /// after meeting the lower bound also ends parsing for the new parser.
    ///
    /// The values produced by `self` are passed to `collect_fn` in the form of
    /// an iterator, [`RepeatedIter`](basic::RepeatedIter). If `collect_fn` returns
    /// an [`Ok`] value, the contained value becomes the parsed value of the new
    /// parser. If `collect_fn` returns an [`Err`], that gets returned as a parsing
    /// error via [`ErrorSeed`].
    ///
    /// Note that the returned new parser does not allocate. Values produced by
    /// the iterator are obtained on demand by applying `self` each time
    /// [`Iterator::next`] is called. Allocation will only occur if the user
    /// provided function `collect_fn` allocates to produce its result.
    ///
    /// See also [`basic::try_repeated`].
    ///
    /// # Example
    /// ```
    /// # use pars::prelude::*;
    /// # use pars::bytes::{self, PResult};
    /// # use pars::ErrorKind;
    /// fn my_parser(input: &[u8]) -> PResult<u32, &[u8]> {
    ///     bytes::u8.try_repeated(2..=4, |iter| {
    ///         let sum = iter.map(|byte| byte as u32).sum();
    ///         // only allow even sums
    ///         if sum % 2 == 0 {
    ///             Ok(sum)
    ///         } else {
    ///             Err(ErrorKind::InvalidInput)
    ///         }
    ///     }).parse(input)
    /// }
    ///
    /// assert!(my_parser.parse(b"\x01\x02\x03\x04\x05") == Ok(Success(10, b"\x05")));
    /// assert!(my_parser.parse(b"\x01\x02\x03") == Ok(Success(6, b"")));
    /// assert!(my_parser.parse(b"\x01\x02").is_err());
    /// assert!(my_parser.parse(b"\x01").is_err());
    /// assert!(my_parser.parse(b"").is_err());
    /// ```
    #[inline]
    fn try_repeated<N, F, R, S>(
        self,
        range: N,
        collect_fn: F,
    ) -> impl Parse<I, Parsed = R, Error = Self::Error>
    where
        Self: Sized,
        N: basic::Range,
        S: ErrorSeed<I, Self::Error>,
        F: for<'a> Fn(basic::RepeatedIter<'a, Self, I>) -> Result<R, S>,
    {
        basic::try_repeated(self, range, collect_fn)
    }

    /// Creates a parser that is repeated a number of times within a range.
    ///
    /// [`Parse::collect_repeated`] produces a parser that will apply `self`
    /// repeatedly. The number of times `self` will be applied is defined by `range`.
    /// For example, if `range` is `3..=5`, `self` will be applied at least 3 times,
    /// and will be applied up to 5 times if possible. If `self` fails before parsing
    /// 3 times (or whatever lower bound applies to `range`, if any), a parsing error
    /// is returned from the new parser. Once the upper bound is met (again, if any)
    /// parsing automatically ends successfully. `self` returning a parsing error
    /// after meeting the lower bound also ends parsing for the new parser.
    ///
    /// The values produced by `self` are collected by the [`FromIterator`] trait
    /// implementation on the parsed type of the parser, which is usually deduced.
    ///
    /// Note that the returned new parser does not allocate unless the
    /// [`FromIterator`] implementation allocates.
    ///
    /// See also [`basic::collect_repeated`].
    ///
    /// # Example
    /// ```
    /// # use pars::prelude::*;
    /// # use pars::unicode::PResult;
    /// use pars::unicode::{strict::char_with_prop, prop::Alphabetic};
    ///
    /// fn my_parser(input: &str) -> PResult<String, &str> {
    ///     char_with_prop(Alphabetic).collect_repeated(3..=5)
    ///         .parse(input)
    /// }
    ///
    /// assert_eq!(my_parser.parse("hello world"), Ok(Success(String::from("hello"), " world")));
    /// assert_eq!(my_parser.parse("hey there"), Ok(Success(String::from("hey"), " there")));
    /// assert!(my_parser.parse("hi there").is_err());
    /// assert_eq!(my_parser.parse("goodbye"), Ok(Success(String::from("goodb"), "ye")));
    /// ```
    #[inline]
    fn collect_repeated<C>(
        self,
        range: impl basic::Range,
    ) -> impl Parse<I, Parsed = C, Error = Self::Error>
    where
        Self: Sized,
        C: FromIterator<Self::Parsed>,
    {
        basic::collect_repeated(self, range)
    }

    /// Creates a parser that is repeated a constant number of times.
    ///
    /// [`Parse::array`] produces a parser that applies `self` `LEN` times and
    /// places the parsed results in an array. If `self` returns a parsing error
    /// before parsing `LEN` times, a parsing error is returned from the new parser.
    ///
    /// [`Parse::array`] is similar to [`Parse::repeated`], except that the number of
    /// repetitions is known at compile time and the results are placed in array
    /// rather than being processed via an iterator. Most cases where the number of
    /// repetitions is known at compile time should prefer to use [`Parse::array`],
    /// but be aware of the tradeoffs of storing and moving the values on the stack
    /// when `LEN` is large.
    ///
    /// # Example
    /// ```
    /// # use pars::prelude::*;
    /// # use pars::bytes::{self, PResult};
    /// fn my_parser(input: &[u8]) -> PResult<[u8; 4], &[u8]> {
    ///     bytes::u8.array().parse(input)
    /// }
    ///
    /// assert!(my_parser.parse(b"\x01\x02\x03\x04\x05") == Ok(Success([1, 2, 3, 4], b"\x05")));
    /// assert!(my_parser.parse(b"\x01\x02\x03").is_err());
    /// ```
    #[inline]
    fn array<const LEN: usize>(
        self,
    ) -> impl Parse<I, Parsed = [Self::Parsed; LEN], Error = Self::Error>
    where
        Self: Sized,
    {
        basic::array(self)
    }

    /// Creates a parser that is applied repeatedly while interspersed with a separator.
    ///
    /// [`Parse::separated`] produces a parser that will apply `self` and `separator`
    /// repeatedly, alternatiging between the two. The parsing pattern starts with
    /// `parser` and ends with `self`, such as `self separator self`. This is
    /// distinct from `parser.then(separator).repeated(...)` as [`Parse::separated`]
    /// will not parse a trailing separator, and a repeated pair must parse a trailing
    /// separator.
    ///
    /// The provided `range` determines the minimum and maximum number of repatitions
    /// of `self`. For example if `range` is `3..=5`, `self` must be able to parse
    /// at least 3 times, and up to 5 times. Similarly, `..` corresponds to 0 or more
    /// repetitions, and `1..` corresponds to 1 or more. An exact number of repetitions
    /// can be specified with a single integer value such as `3` (but `3..=3` is also
    /// valid and equivalent). See [`Range`](basic::Range) for more information on
    /// ranges.
    ///
    /// The values produced by `self` are passed to `collect_fn` in the form of an
    /// iterator, [`SeparatedIter`](basic::SeparatedIter). Whatever `collect_fn`
    /// returns is the parsed value of the new parser. The values produced by
    /// `separator` are discarded.
    ///
    /// Note that the returned new parser does not allocate. Values produced by the
    /// iterator are obtained on demand by applying `separator` and `self` each time
    /// [`Iterator::next`] is called. Allocation will only occur if the user provided
    /// `collect_fn` allocates when called.
    ///
    /// See also [`basic::separated`].
    ///
    /// # Example
    /// ```
    /// # use pars::prelude::*;
    /// # use pars::unicode::{self, PResult};
    /// fn my_parser(input: &str) -> PResult<Vec<char>, &str> {
    ///     unicode::strict::char.separated(
    ///         ..,
    ///         unicode::strict::verbatim(","),
    ///         |iter| {
    ///             let mut out = Vec::new();
    ///             for ch in iter {
    ///                 out.push(ch);
    ///             }
    ///             out
    ///         }
    ///     ).parse(input)
    /// }
    ///
    /// assert_eq!(
    ///     my_parser.parse("a,b,c"),
    ///     Ok(Success(vec!['a', 'b', 'c'], "")),
    /// );
    ///
    /// assert_eq!(
    ///     my_parser.parse("a,b,c,"),
    ///     Ok(Success(vec!['a', 'b', 'c'], ",")),
    /// );
    /// ```
    #[inline]
    fn separated<N, S, F, R>(
        self,
        range: N,
        separator: S,
        collect_fn: F,
    ) -> impl Parse<I, Parsed = R, Error = Self::Error>
    where
        Self: Sized,
        N: basic::Range,
        S: Parse<I, Error = Self::Error>,
        F: for<'a> Fn(basic::SeparatedIter<'a, Self, S, I>) -> R,
    {
        basic::separated(self, range, separator, collect_fn)
    }

    /// Creates a parser that is applied repeatedly while interspersed with a separator.
    ///
    /// [`Parse::try_separated`] produces a parser that will apply `self` and
    /// `separator` repeatedly, alternatiging between the two. The parsing pattern
    /// starts with `self` and ends with `self`, such as `self separator self`. This is
    /// distinct from `parser.then(separator).try_repeated(...)` as
    /// [`Parse::try_separated`] will not parse a trailing separator, and a repeated
    /// pair must parse a trailing separator.
    ///
    /// The provided `range` determines the minimum and maximum number of repatitions
    /// of `self`. For example if `range` is `3..=5`, `self` must be able to parse
    /// at least 3 times, and up to 5 times. Similarly, `..` corresponds to 0 or more
    /// repetitions, and `1..` corresponds to 1 or more. An exact number of repetitions
    /// can be specified with a single integer value such as `3` (but `3..=3` is also
    /// valid and equivalent). See [`Range`](basic::Range) for more information on
    /// ranges.
    ///
    /// The values produced by `self` are passed to `collect_fn` in the form of an
    /// iterator, [`SeparatedIter`](basic::SeparatedIter). `collect_fn` then returns a
    /// [`Result`], where the [`Ok`] variant becomes the parsed value of the new parser,
    /// and the [`Err`] variant becomes an error returned by the new parser via the
    /// [`ErrorSeed`] trait.
    ///
    /// Note that the returned new parser does not allocate. Values produced by the
    /// iterator are obtained on demand by applying `separator` and `self` each time
    /// [`Iterator::next`] is called. Allocation will only occur if the user provided
    /// `collect_fn` allocates when called.
    ///
    /// See also [`basic::try_separated`].
    ///
    /// # Example
    /// ```
    /// # use pars::prelude::*;
    /// # use pars::ErrorKind;
    /// # use pars::unicode::{self, PResult};
    /// fn my_parser(input: &str) -> PResult<Vec<char>, &str> {
    ///     unicode::strict::char.try_separated(
    ///         ..,
    ///         unicode::strict::verbatim(","),
    ///         |iter| -> Result<Vec<char>, ErrorKind> {
    ///             let mut out = Vec::new();
    ///             for ch in iter {
    ///                 if !ch.is_ascii_alphabetic() {
    ///                     return Err(ErrorKind::InvalidInput);
    ///                 }
    ///                 out.push(ch);
    ///             }
    ///             Ok(out)
    ///         }
    ///     ).parse(input)
    /// }
    ///
    /// assert_eq!(
    ///     my_parser.parse("a,b,c"),
    ///     Ok(Success(vec!['a', 'b', 'c'], "")),
    /// );
    ///
    /// assert_eq!(
    ///     my_parser.parse("a,b,c,"),
    ///     Ok(Success(vec!['a', 'b', 'c'], ",")),
    /// );
    ///
    /// assert!(my_parser.parse("a,2,c").is_err());
    /// ```
    #[inline]
    fn try_separated<N, S, F, R, E>(
        self,
        range: N,
        separator: S,
        collect_fn: F,
    ) -> impl Parse<I, Parsed = R, Error = Self::Error>
    where
        Self: Sized,
        N: basic::Range,
        S: Parse<I, Error = Self::Error>,
        F: for<'a> Fn(basic::SeparatedIter<'a, Self, S, I>) -> Result<R, E>,
        E: ErrorSeed<I, Self::Error>,
    {
        basic::try_separated(self, range, separator, collect_fn)
    }

    /// Creates a parser that is applied repeatedly while interspersed with a separator.
    ///
    /// [`Parse::collect_separated`] produces a parser that will apply `self` and
    /// `separator` repeatedly, alternatiging between the two. The parsing pattern
    /// starts with `self` and ends with `self`, such as `self separator self`. This
    /// is distinct from `parser.then(separator).collect_repeated(...)` as
    /// [`Parse::collect_separated`] will not parse a trailing separator, and a repeated
    /// pair must parse a trailing separator.
    ///
    /// The provided `range` determines the minimum and maximum number of repatitions
    /// of `self`. For example if `range` is `3..=5`, `self` must be able to parse
    /// at least 3 times, and up to 5 times. Similarly, `..` corresponds to 0 or more
    /// repetitions, and `1..` corresponds to 1 or more. An exact number of repetitions
    /// can be specified with a single integer value such as `3` (but `3..=3` is also
    /// valid and equivalent). See [`Range`](basic::Range) for more information on
    /// ranges.
    ///
    /// The values produced by `self` are collected via the [`FromIterator`] trait
    /// on the, typically inferred, parsed value type of the new parser. The values
    /// produced by `separator` are discarded.
    ///
    /// See also [`basic::collect_separated`].
    ///
    /// # Example
    /// ```
    /// # use pars::prelude::*;
    /// # use pars::unicode::{self, PResult};
    /// fn my_parser(input: &str) -> PResult<Vec<char>, &str> {
    ///     // Note that `Vec<char>` is inferred from the return type of `my_parser`
    ///     unicode::strict::char.collect_separated(
    ///         ..,
    ///         unicode::strict::verbatim(","),
    ///     ).parse(input)
    /// }
    ///
    /// assert_eq!(
    ///     my_parser.parse("a,b,c"),
    ///     Ok(Success(vec!['a', 'b', 'c'], "")),
    /// );
    ///
    /// assert_eq!(
    ///     my_parser.parse("a,b,c,"),
    ///     Ok(Success(vec!['a', 'b', 'c'], ",")),
    /// );
    /// ```
    #[inline]
    fn collect_separated<C>(
        self,
        range: impl basic::Range,
        separator: impl Parse<I, Error = Self::Error>,
    ) -> impl Parse<I, Parsed = C, Error = Self::Error>
    where
        Self: Sized,
        C: FromIterator<Self::Parsed>,
    {
        basic::collect_separated(self, range, separator)
    }

    /// Creates a parser that fails if all input is not consumed.
    ///
    /// [`Parse::complete`] produces a parser that applies `self` and then verifies that
    /// all input was consumed. If there is still input remaining, an error is returned
    /// via [`Error::expected_eof`].
    ///
    /// See also [`basic::complete`].
    ///
    /// # Example
    /// ```
    /// # use pars::prelude::*;
    /// # use pars::bytes::{self, PResult};
    /// fn my_parser(input: &[u8]) -> PResult<u32, &[u8]> {
    ///     bytes::be::u32.complete().parse(input)
    /// }
    ///
    /// assert!(my_parser.parse(b"\x01\x02\x03\x04") == Ok(Success(0x01020304, &[][..])));
    /// assert!(my_parser.parse(b"\x01\x02\x03\x04\x05").is_err());
    /// ```
    #[inline]
    fn complete(self) -> impl Parse<I, Parsed = Self::Parsed, Error = Self::Error>
    where
        Self: Sized,
    {
        basic::complete(self)
    }

    /// Creates a parser that returns a [`Span`] of parsed input in addition to the parsed value.
    ///
    /// [`Parse::spanned`] produces a parser that applies `self`, and on success, it returns the
    /// parsed value from `parser` in a tuple with a [`Span`] of the input consumed to produce
    /// the parsed value.
    ///
    /// If only the [`Span`] is needed and the parsed value can be discarded,
    /// [`Parse::recognize`] can also be used instead.
    ///
    /// See also [`basic::spanned`].
    ///
    /// # Example
    /// ```
    /// # use pars::prelude::*;
    /// # use pars::bytes::{self, PResult};
    /// fn my_parser(input: &[u8]) -> PResult<(u32, Span<&[u8]>), &[u8]> {
    ///     bytes::be::u32.spanned().parse(input)
    /// }
    ///
    /// let res = my_parser.parse(b"\x01\x02\x03\x04\x05");
    /// assert!(res.is_ok());
    /// let Success((value, span), rem) = res.unwrap();
    /// let span: &[u8] = span.into();
    /// assert_eq!(value, 0x01020304);
    /// assert_eq!(span, &[1u8, 2, 3, 4][..]);
    /// assert_eq!(rem, &[5u8][..]);
    /// ```
    #[inline]
    fn spanned(self) -> impl Parse<I, Parsed = (Self::Parsed, Span<I>), Error = Self::Error>
    where
        Self: Sized,
    {
        basic::spanned(self)
    }

    /// Creates a parser that returns a [`Span`] of parsed input.
    ///
    /// [`Parse::recognize`] produces a parser that applies `self` and on success, it
    /// returns a [`Span`] of the input consumed by `self`.
    ///
    /// [`Parse::recognize`] is similar to [`Parse::spanned`], except that the parsed
    /// value returned by `self` is discarded.
    ///
    /// See also [`basic::recognize`].
    ///
    /// # Example
    /// ```
    /// # use pars::prelude::*;
    /// # use pars::bytes::{self, PResult};
    /// fn my_parser(input: &[u8]) -> PResult<Span<&[u8]>, &[u8]> {
    ///     bytes::be::u32.recognize().parse(input)
    /// }
    ///
    /// let res = my_parser.parse(b"\x01\x02\x03\x04\x05");
    /// assert!(res.is_ok());
    /// let Success(span, rem) = res.unwrap();
    /// let span: &[u8] = span.into();
    /// assert_eq!(span, b"\x01\x02\x03\x04");
    /// assert_eq!(rem, b"\x05");
    /// ```
    #[inline]
<<<<<<< HEAD
    fn recognize(self) -> impl Parse<I, Parsed = Span<I>, Error = Self::Error>
    where
        Self: Sized,
    {
=======
    fn spanned_into<S>(self) -> impl Parse<I, Parsed = (Self::Parsed, S), Error = Self::Error>
    where
        Span<I>: Into<S>,
    {
        basic::spanned_into(self)
    }

    #[inline]
    fn recognize(self) -> impl Parse<I, Parsed = Span<I>, Error = Self::Error> {
>>>>>>> 7339eb95
        basic::recognize(self)
    }

    /// Creates a parser that produces a parsed value only if `condition` is `true`.
    ///
    /// [`Parse::cond`] produces a parser that applies `self` only if `condition` is
    /// `true`. On success, the parsed value returned by `self` returned wrapped in
    /// [`Some`]. If `condition` is `false`, the parser succeeds, but returns [`None`]
    /// as the parsed value.
    ///
    /// See also [`basic::cond`].
    ///
    /// # Example
    /// ```
    /// # use pars::prelude::*;
    /// # use pars::bytes::{self, PResult};
    /// fn my_parser(input: &[u8]) -> PResult<Option<u32>, &[u8]> {
    ///     bytes::u8.flat_map(|b| {
    ///         bytes::be::u32.cond(b != 0)
    ///     }).parse(input)
    /// }
    ///
    /// assert!(my_parser.parse(b"\x00\x01\x02\x03\x04") == Ok(Success(None, b"\x01\x02\x03\x04")));
    /// assert!(my_parser.parse(b"\x01\x01\x02\x03\x04") == Ok(Success(Some(0x01020304), b"")));
    /// ```
    #[inline]
    fn cond(
        self,
        condition: bool,
    ) -> impl Parse<I, Parsed = Option<Self::Parsed>, Error = Self::Error>
    where
        Self: Sized,
    {
        basic::cond(self, condition)
    }

    /// Creates a parser that succeeds only if the parsed value passes the given predicate.
    ///
    /// [`Parse::verify`] produces a parser that applies `self`, and on success, passes the parsed
    /// value to `verify_fn`. If `verify_fn` returns `true`, the parser returns the parsed value.
    /// If `verify_fn` returns `false`, the parser returns an error via [`Error::invalid_input`].
    ///
    /// See also [`basic::verify`].
    ///
    /// # Example
    /// ```
    /// # use pars::prelude::*;
    /// # use pars::bytes::{self, PResult};
    /// fn non_zero(input: &[u8]) -> PResult<u32, &[u8]> {
    ///     bytes::be::u32.verify(|v| *v != 0).parse(input)
    /// }
    ///
    /// assert!(non_zero.parse(b"\x00\x00\x00\x00").is_err());
    /// assert!(non_zero.parse(b"\x00\x00\x00\x01") == Ok(Success(1, b"")));
    /// ```
    #[inline]
    fn verify<F>(self, verify_fn: F) -> impl Parse<I, Parsed = Self::Parsed, Error = Self::Error>
    where
        Self: Sized,
        F: Fn(&Self::Parsed) -> bool,
    {
        basic::verify(self, verify_fn)
    }

    /// Creates a parser that succeeds only if `self` fails.
    ///
    /// [`Parse::not`] produces a parser that applies `self`, an on success, it returns
    /// an error via [`Error::invalid_input`]. If `self` fails, the new parser returns
    /// a success.
    ///
    /// See also [`basic::not`].
    ///
    /// # Example
    /// ```
    /// # use pars::prelude::*;
    /// # use pars::ascii::{self, PResult};
    /// fn my_parser(input: &str) -> PResult<(), &str> {
    ///     ascii::strict::char_with_prop(ascii::prop::Printable).not().parse(input)
    /// }
    ///
    /// assert!(my_parser.parse("hello").is_err());
    /// assert!(my_parser.parse("\0").is_ok());
    /// ```
    #[inline]
    fn not(self) -> impl Parse<I, Parsed = (), Error = Self::Error>
    where
        Self: Sized,
    {
        basic::not(self)
    }

    /// Creates a parser that attempts to parse with `self` if possible.
    ///
    /// [`Parse::opt`] produces a parser that applies `self`, and on success, the new
    /// parser returns the parsed value wrapped in [`Some`]. On failure, the new parser
    /// still succeeds but returns [`None`] without consuming any input.
    ///
    /// See also [`basic::opt`].
    ///
    /// # Example
    /// ```
    /// # use pars::prelude::*;
    /// # use pars::bytes::{self, PResult};
    /// fn my_parser(input: &[u8]) -> PResult<Option<&[u8]>, &[u8]> {
    ///     bytes::verbatim("hello").ok_into().opt().parse(input)
    /// }
    ///
    /// assert!(my_parser.parse(b"hello world") == Ok(Success(Some(&b"hello"[..]), b" world")));
    /// assert!(my_parser.parse(b"goodbye world") == Ok(Success(None, b"goodbye world")));
    /// ```
    #[inline]
    fn opt(self) -> impl Parse<I, Parsed = Option<Self::Parsed>, Error = Self::Error>
    where
        Self: Sized,
    {
        basic::opt(self)
    }

    /// Creates a parser that parses without consuming input.
    ///
    /// [`Parse::peek`] produces a parser that applies `self`, and on success, the new parser
    /// returns the parsed value returned by `self` and the entire input that was passed to
    /// the parser. On failure, the new parser forwards the error unmodified.
    ///
    /// See also [`basic::peek`].
    ///
    /// # Example
    /// ```
    /// # use pars::prelude::*;
    /// # use pars::bytes::{self, PResult};
    /// fn my_parser(input: &[u8]) -> PResult<u32, &[u8]> {
    ///     bytes::be::u32.peek().parse(input)
    /// }
    ///
    /// assert!(my_parser.parse(b"\x01\x02\x03\x04") == Ok(Success(0x01020304, b"\x01\x02\x03\x04")));
    /// ```
    #[inline]
    fn peek(self) -> impl Parse<I, Parsed = Self::Parsed, Error = Self::Error>
    where
        Self: Sized,
    {
        basic::peek(self)
    }

    /// Creates a parser out of a reference to another parser.
    ///
    /// [`Parse::by_ref`] produces a parser that directly applies `self`. The
    /// produced parser behaves identically to `self` and internally contains a
    /// reference to `self`.
    ///
    /// [`Parse`] is not automatically implemented for references to types that
    /// implement [`Parse`], so [`Parse::by_ref`] can by used to convert a
    /// reference to a parser into a parser.
    ///
    /// See also [`basic::by_ref`].
    ///
    /// # Example
    /// ```
    /// # use pars::prelude::*;
    /// # use pars::bytes::{self, PResult};
    /// fn my_parser(input: &[u8]) -> PResult<u8, &[u8]> {
    ///     bytes::u8.by_ref().parse(input)
    /// }
    ///
    /// assert!(my_parser.parse(b"\x01\x02\x03\x04") == Ok(Success(1u8, b"\x02\x03\x04")));
    /// assert!(my_parser.parse(b"").is_err());
    /// ```
    #[inline]
    fn by_ref<'a>(&'a self) -> impl Parse<I, Parsed = Self::Parsed, Error = Self::Error> + 'a
    where
        I: 'a,
    {
        basic::by_ref(self)
    }

    /// Creates a parser that applies two parsers in sequence.
    ///
    /// [`Parse::then`] produces a parser that applies `self` and `other` in that
    /// order. On success, the new parser returns the parsed values returned
    /// by `self` and `other` as a tuple. If either parser fails, the
    /// corresponding error is returned from the new parser. When `self` fails,
    /// `other` is not applied.
    ///
    /// See also [`basic::pair`] and [`basic::seq`].
    ///
    /// # Example
    /// ```
    /// # use pars::prelude::*;
    /// # use pars::unicode::{self, PResult};
    /// fn my_parser(input: &str) -> PResult<(char, char), &str> {
    ///     unicode::strict::char.then(unicode::strict::char)
    ///         .parse(input)
    /// }
    ///
    /// assert_eq!(my_parser.parse("abc"), Ok(Success(('a', 'b'), "c")));
    /// assert!(my_parser.parse("a").is_err());
    /// assert!(my_parser.parse("").is_err());
    /// ```
    #[inline]
    fn then<P>(
        self,
        other: P,
    ) -> impl Parse<I, Parsed = (Self::Parsed, P::Parsed), Error = Self::Error>
    where
        Self: Sized,
        P: Parse<I, Error = Self::Error>,
    {
        basic::pair(self, other)
    }

    /// Creates a parser that attempts to parse with each of two parsers.
    ///
    /// [`Parse::or`] produces a parser that first attempts to apply `self` and
    /// then applies `other` if `self` fails. If `self` succeeds, the
    /// parsed value `self` returns is returned by the new parser. If `self`
    /// fails and then `other` succeeds, the parsed value returned by `other`
    /// is returned by the new parser. If both fail, the error returned by
    /// `other` is returned.
    ///
    /// See also [`basic::either`] and [`basic::alt`].
    ///
    /// # Example
    /// ```
    /// # use pars::prelude::*;
    /// # use pars::unicode::{self, PResult};
    /// # use pars::basic::either;
    /// fn my_parser(input: &str) -> PResult<&str, &str> {
    ///     either(
    ///         unicode::strict::verbatim("foo").ok_into(),
    ///         unicode::strict::verbatim("bar").ok_into(),
    ///     ).parse(input)
    /// }
    ///
    /// assert_eq!(my_parser.parse("foobaz"), Ok(Success("foo", "baz")));
    /// assert_eq!(my_parser.parse("barbaz"), Ok(Success("bar", "baz")));
    /// assert!(my_parser.parse("baz").is_err());
    /// ```
    #[inline]
    fn or<P>(self, other: P) -> impl Parse<I, Parsed = Self::Parsed, Error = Self::Error>
    where
        Self: Sized,
        P: Parse<I, Parsed = Self::Parsed, Error = Self::Error>,
    {
        basic::either(self, other)
    }
}

mod sealed {
    use super::{Error, Input, PResult};

    pub trait Sealed {}

    impl<T, I: Input, E: Error<I>> Sealed for PResult<T, I, E> {}
}

/// Additional convenience methods for [`PResult`].
pub trait PResultExt: sealed::Sealed {
    type Parsed;
    type Error: Error<Self::Input>;
    type Input: Input;

    fn success(parsed: Self::Parsed, rem: Self::Input) -> Self;

    fn failure(error: Self::Error, rem: Self::Input) -> Self;

    fn remaining(&self) -> &Self::Input;

    fn remaining_mut(&mut self) -> &mut Self::Input;

    fn parsed(&self) -> Option<&Self::Parsed>;

    fn parsed_mut(&mut self) -> Option<&mut Self::Parsed>;

    fn extract(self) -> (Result<Self::Parsed, Self::Error>, Self::Input);

    fn map_parsed<F, R>(self, map_fn: F) -> PResult<R, Self::Input, Self::Error>
    where
        F: FnOnce(Self::Parsed) -> R;
}

impl<T, I: Input, E: Error<I>> PResultExt for PResult<T, I, E> {
    type Parsed = T;
    type Error = E;
    type Input = I;

    fn success(parsed: T, rem: I) -> Self {
        Ok(Success(parsed, rem))
    }

    fn failure(error: E, rem: I) -> Self {
        Err(Failure(error, rem))
    }

    fn remaining(&self) -> &I {
        match self {
            Ok(Success(_, rem)) => rem,
            Err(Failure(_, rem)) => rem,
        }
    }

    fn remaining_mut(&mut self) -> &mut I {
        match self {
            Ok(succ) => &mut succ.1,
            Err(fail) => &mut fail.1,
        }
    }

    fn parsed(&self) -> Option<&Self::Parsed> {
        if let Ok(Success(val, _)) = self {
            Some(val)
        } else {
            None
        }
    }

    fn parsed_mut(&mut self) -> Option<&mut Self::Parsed> {
        if let Ok(succ) = self {
            Some(&mut succ.0)
        } else {
            None
        }
    }

    fn extract(self) -> (Result<T, E>, I) {
        match self {
            Ok(Success(val, rem)) => (Ok(val), rem),
            Err(Failure(err, rem)) => (Err(err), rem),
        }
    }

    fn map_parsed<F, R>(self, map_fn: F) -> PResult<R, I, E>
    where
        F: FnOnce(Self::Parsed) -> R,
    {
        self.map(move |succ| succ.map(map_fn))
    }
}

impl<F, T, I, E> Parse<I> for F
where
    F: Fn(I) -> PResult<T, I, E>,
    I: Input,
    E: Error<I>,
{
    type Parsed = T;
    type Error = E;

    fn parse<N>(&self, input: N) -> PResult<T, I, E>
    where
        N: IntoInput<Input = I>,
    {
        (*self)(input.into_input())
    }
}

impl<T, I: Input> Success<T, I> {
    pub fn map<F, R>(self, map_fn: F) -> Success<R, I>
    where
        F: FnOnce(T) -> R,
    {
        let Success(val, rem) = self;
        Success(map_fn(val), rem)
    }
}

impl<T, I> From<Success<T, I>> for (T, I) {
    fn from(Success(t, i): Success<T, I>) -> (T, I) {
        (t, i)
    }
}

impl<T, I> From<(T, I)> for Success<T, I> {
    fn from((t, i): (T, I)) -> Self {
        Self(t, i)
    }
}

impl<T, U: From<T>, I: Input, E: Error<I>> From<Success<T, I>> for PResult<U, I, E> {
    fn from(Success(val, rem): Success<T, I>) -> Self {
        Ok(Success(U::from(val), rem))
    }
}

impl<T, I> From<Failure<T, I>> for (T, I) {
    fn from(Failure(t, i): Failure<T, I>) -> (T, I) {
        (t, i)
    }
}

impl<T, I> From<(T, I)> for Failure<T, I> {
    fn from((t, i): (T, I)) -> Self {
        Self(t, i)
    }
}

impl<T, I: Input, E: Error<I>, U: Error<I> + From<E>> From<Failure<E, I>> for PResult<T, I, U> {
    fn from(Failure(err, rem): Failure<E, I>) -> Self {
        Err(Failure(U::from(err), rem))
    }
}

impl<I: Input, E: Error<I>> ErrorSeed<I, E> for core::convert::Infallible {
    fn into_error(self, pos: I) -> E {
        let _ = pos;
        unreachable!()
    }
}

impl<I: Input, E: Error<I>> ErrorSeed<I, E> for ErrorKind {
    fn into_error(self, pos: I) -> E {
        match self {
            Self::NeedMoreInput => E::need_more_input(pos),
            Self::ExpectedEof => E::expected_eof(pos),
            Self::InvalidInput => E::invalid_input(pos),
        }
    }
}

impl<LT, LI, RT, RI> PartialEq<Success<RT, RI>> for Success<LT, LI>
where
    LT: PartialEq<RT>,
    LI: PartialEq<RI>,
{
    fn eq(&self, other: &Success<RT, RI>) -> bool {
        PartialEq::eq(&self.0, &other.0) && PartialEq::eq(&self.1, &other.1)
    }
}

impl<T, I> Eq for Success<T, I>
where
    T: Eq,
    I: Eq,
{
}

impl<LE, LI, RE, RI> PartialEq<Failure<RE, RI>> for Failure<LE, LI>
where
    LE: PartialEq<RE>,
    LI: PartialEq<RI>,
{
    fn eq(&self, other: &Failure<RE, RI>) -> bool {
        PartialEq::eq(&self.0, &other.0) && PartialEq::eq(&self.1, &other.1)
    }
}

impl<T, I> Eq for Failure<T, I>
where
    T: Eq,
    I: Eq,
{
}<|MERGE_RESOLUTION|>--- conflicted
+++ resolved
@@ -1733,6 +1733,48 @@
         basic::spanned(self)
     }
 
+    /// Creates a parser that also returns a span of the input that was parsed.
+    ///
+    /// [`Parse::spanned_into`] produces a parser that combines the parsed result
+    /// of `self` with a [`Span`] of the input that `self` parsed converted to
+    /// `S` via [`Into`] in a 2-tuple. This allows a parser to provide information
+    /// about where in an input stream a parsed value originated from.
+    ///
+    /// [`Parse::spanned_into`] differs from [`Parse::spanned`] in that the
+    /// produced [`Span`] is converted into another type, `S` by way of [`Into`].
+    /// This is a common enough pattern that [`Parse::spanned_into`] exists to
+    /// simplify usage. For example, a `Span<&str>` can be converted to a `&str`
+    /// that contains just the content of the span.
+    ///
+    /// If the parsed value returned by `self` is not needed, such as a parser
+    /// that returns the unit type, consider using [`Parse::recognize`] instead.
+    /// Note that [`Parse::recognize`] doesn't provide a `recognize_into` variant,
+    /// since the same effect can be accomplished with
+    /// `parser.recognize().ok_into()` in this case.
+    ///
+    /// See also [`basic::spanned_into`].
+    ///
+    /// # Example
+    /// ```
+    /// # use pars::prelude::*;
+    /// # use pars::bytes::{self, PResult};
+    /// fn my_parser(input: &[u8]) -> PResult<(u32, &[u8]), &[u8]> {
+    ///     bytes::be::u32.spanned_into().parse(input)
+    /// }
+    ///
+    /// assert!(my_parser.parse(b"\x01\x02\x03\x04\x05") ==
+    ///     Ok(Success((0x01020304, b"\x01\x02\x03\x04"), b"\x05")));
+    /// assert!(my_parser.parse(b"").is_err());
+    /// ```
+    #[inline]
+    fn spanned_into<S>(self) -> impl Parse<I, Parsed = (Self::Parsed, S), Error = Self::Error>
+    where
+        Self: Sized,
+        Span<I>: Into<S>,
+    {
+        basic::spanned_into(self)
+    }
+
     /// Creates a parser that returns a [`Span`] of parsed input.
     ///
     /// [`Parse::recognize`] produces a parser that applies `self` and on success, it
@@ -1759,22 +1801,10 @@
     /// assert_eq!(rem, b"\x05");
     /// ```
     #[inline]
-<<<<<<< HEAD
     fn recognize(self) -> impl Parse<I, Parsed = Span<I>, Error = Self::Error>
     where
         Self: Sized,
     {
-=======
-    fn spanned_into<S>(self) -> impl Parse<I, Parsed = (Self::Parsed, S), Error = Self::Error>
-    where
-        Span<I>: Into<S>,
-    {
-        basic::spanned_into(self)
-    }
-
-    #[inline]
-    fn recognize(self) -> impl Parse<I, Parsed = Span<I>, Error = Self::Error> {
->>>>>>> 7339eb95
         basic::recognize(self)
     }
 
